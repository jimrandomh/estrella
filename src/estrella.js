--- conflicted
+++ resolved
@@ -658,12 +658,6 @@
     DEBUG: debug ? "true" : "false",
     ...(config.define || {})
   }
-<<<<<<< HEAD
-  //for (let k in define) {
-  //  define[k] = json(define[k])
-  //}
-=======
->>>>>>> e5b985bd
 
   // options to esbuild
   const esbuildOptions = {
@@ -745,21 +739,6 @@
       ))
     } else {
       let outname = config.outfile
-<<<<<<< HEAD
-      if (config.sourcemap && config.sourcemap != "inline" && config.write !== false) {
-        const ext = Path.extname(config.outfile)
-        const name = Path.join(Path.dirname(config.outfile), Path.basename(config.outfile, ext))
-        outname = `${name}.{${ext.substr(1)},${ext.substr(1)}.map}`
-        const changes = {
-          sourcesContent: undefined,
-          sourceRoot: Path.relative(Path.dirname(config.outfile), config.cwd),
-        }
-        if (config.outfileIsTemporary) {
-          changes.sourceRoot = "."
-          changes.sources = v => v && v.map(fn => Path.relative(process.cwd(), fn))
-        }
-        //patchSourceMap(config.outfileAbs + ".map", changes)
-=======
       if (config.sourcemap &&
           config.outfileIsTemporary &&
           config.sourcemap != "inline" &&
@@ -769,7 +748,6 @@
         patchSourceMap(config.outfileAbs + ".map", {
           sources: v => v && v.map(fn => Path.relative(config.cwd, fn)),
         })
->>>>>>> e5b985bd
       }
       let size = 0
       try { size = fs.statSync(config.outfileAbs).size } catch(_) {}
